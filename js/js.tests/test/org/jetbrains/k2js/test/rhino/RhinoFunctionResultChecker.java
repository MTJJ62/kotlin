--- conflicted
+++ resolved
@@ -17,6 +17,7 @@
 package org.jetbrains.k2js.test.rhino;
 
 import org.jetbrains.annotations.Nullable;
+import org.jetbrains.k2js.test.config.TestConfig;
 import org.jetbrains.k2js.translate.context.Namer;
 import org.mozilla.javascript.Context;
 import org.mozilla.javascript.Scriptable;
@@ -46,12 +47,8 @@
     @Override
     public void runChecks(Context context, Scriptable scope) throws Exception {
         Object result = evaluateFunction(context, scope);
-<<<<<<< HEAD
         flushSystemOut(context, scope);
-        assertResultValid(result);
-=======
         assertResultValid(result, context);
->>>>>>> 77320e07
     }
 
     protected void assertResultValid(Object result, Context context) {
@@ -68,7 +65,7 @@
     private String functionCallString() {
         StringBuilder sb = new StringBuilder();
         if (namespaceName != null) {
-            sb.append("Kotlin.modules.main");
+            sb.append("Kotlin.modules." + TestConfig.TEST_MODULE_NAME);
             if (namespaceName != Namer.getRootNamespaceName()) {
                 sb.append('.').append(namespaceName);
             }
