// Copyright 2000-2019 JetBrains s.r.o. Use of this source code is governed by the Apache 2.0 license that can be found in the LICENSE file.
package com.intellij.execution.services;

import com.intellij.execution.services.ServiceEventListener.ServiceEvent;
import com.intellij.execution.services.ServiceModel.ContributorNode;
import com.intellij.execution.services.ServiceModel.ServiceGroupNode;
import com.intellij.execution.services.ServiceModel.ServiceViewItem;
import com.intellij.execution.services.ServiceModelFilter.ServiceViewFilter;
import com.intellij.execution.services.ServiceViewState.ServiceState;
import com.intellij.openapi.Disposable;
<<<<<<< HEAD
=======
import com.intellij.util.SmartList;
>>>>>>> 93b17785
import com.intellij.util.concurrency.Invoker;
import com.intellij.util.concurrency.InvokerSupplier;
import com.intellij.util.containers.ContainerUtil;
import org.jetbrains.annotations.NotNull;
import org.jetbrains.annotations.Nullable;

import java.util.*;
import java.util.concurrent.CopyOnWriteArrayList;
import java.util.concurrent.atomic.AtomicReference;
import java.util.stream.Collectors;
import java.util.stream.Stream;

abstract class ServiceViewModel implements Disposable, InvokerSupplier {
  protected final ServiceModel myModel;
  protected final ServiceModelFilter myModelFilter;
  private final ServiceViewFilter myFilter;
  private final List<ServiceViewModelListener> myListeners = new CopyOnWriteArrayList<>();
  private volatile boolean myShowGroups;
  private volatile boolean myShowContributorRoots;

  protected ServiceViewModel(@NotNull ServiceModel model, @NotNull ServiceModelFilter modelFilter, @NotNull ServiceViewFilter filter) {
    myModel = model;
    myModelFilter = modelFilter;
    myFilter = filter;
  }

  @NotNull
  List<? extends ServiceViewItem> getRoots() {
<<<<<<< HEAD
    List<? extends ServiceViewItem> roots = processGroups(doGetRoots());
    if (roots.stream().anyMatch(ContributorNode.class::isInstance)) {
      if (myShowContributorRoots) {
        roots = ContainerUtil.filter(roots, item -> !(item instanceof ContributorNode) || !getChildren(item).isEmpty());
      }
      else {
        roots = roots.stream()
          .flatMap(item -> item instanceof ContributorNode ? getChildren(item).stream() : Stream.of(item))
=======
    return getRoots(false);
  }

  @NotNull
  List<? extends ServiceViewItem> getVisibleRoots() {
    return getRoots(true);
  }

  @NotNull
  private List<? extends ServiceViewItem> getRoots(boolean visible) {
    List<? extends ServiceViewItem> roots = processGroups(doGetRoots(), visible);
    if (roots.stream().anyMatch(ContributorNode.class::isInstance)) {
      if (myShowContributorRoots) {
        roots = ContainerUtil.filter(roots, item -> !(item instanceof ContributorNode) || !getChildren(item, visible).isEmpty());
      }
      else {
        roots = roots.stream()
          .flatMap(item -> item instanceof ContributorNode ? getChildren(item, visible).stream() : Stream.of(item))
>>>>>>> 93b17785
          .collect(Collectors.toList());
      }
    }
    return roots;
  }

  @NotNull
  protected abstract List<? extends ServiceViewItem> doGetRoots();

  abstract void eventProcessed(ServiceEvent e);

  void saveState(ServiceViewState viewState) {
    viewState.groupByServiceGroups = myShowGroups;
    viewState.groupByContributor = myShowContributorRoots;
  }

  void filtersChanged() {
    notifyListeners();
  }

  @NotNull
  ServiceViewFilter getFilter() {
    return myFilter;
  }

  @NotNull
  List<? extends ServiceViewItem> getChildren(@NotNull ServiceViewItem parent) {
<<<<<<< HEAD
    return processGroups(myModelFilter.filter(parent.getChildren(), myFilter));
=======
    return getChildren(parent, true);
  }

  @NotNull
  protected List<? extends ServiceViewItem> getChildren(@NotNull ServiceViewItem parent, boolean visible) {
    return processGroups(myModelFilter.filter(parent.getChildren(), myFilter), visible);
>>>>>>> 93b17785
  }

  @Nullable
  protected ServiceViewItem findItem(@NotNull ServiceViewItem item) {
    ServiceViewItem updatedItem = findItem(item, myModel.getRoots());
    if (updatedItem != null) {
      return updatedItem;
    }
    return myModel.findItem(item.getValue(), item.getRootContributor().getClass());
  }

  void addModelListener(@NotNull ServiceViewModelListener listener) {
    myListeners.add(listener);
  }

  void removeModelListener(@NotNull ServiceViewModelListener listener) {
    myListeners.remove(listener);
  }

  boolean isGroupByServiceGroups() {
    return myShowGroups;
  }

  void setGroupByServiceGroups(boolean value) {
    if (myShowGroups != value) {
      myShowGroups = value;
      notifyListeners();
    }
  }

  boolean isGroupByContributor() {
    return myShowContributorRoots;
  }

  void setGroupByContributor(boolean value) {
    if (myShowContributorRoots != value) {
      myShowContributorRoots = value;
      notifyListeners();
    }
  }

  protected void notifyListeners() {
    for (ServiceViewModelListener listener : myListeners) {
      listener.rootsChanged();
    }
  }

  @Override
  public void dispose() {
  }

  @NotNull
  @Override
  public Invoker getInvoker() {
    return myModel.getInvoker();
  }

  public void initRootsIfNeeded() {
  }

  @NotNull
<<<<<<< HEAD
  private List<? extends ServiceViewItem> processGroups(@NotNull List<? extends ServiceViewItem> items) {
    if (myShowGroups) {
      return filterEmptyGroups(items);
    }
    return items.stream()
      .flatMap(item -> item instanceof ServiceGroupNode ? getChildren(item).stream() : Stream.of(item))
=======
  private List<? extends ServiceViewItem> processGroups(@NotNull List<? extends ServiceViewItem> items, boolean visible) {
    if (visible) {
      items = ContainerUtil.filter(items, item -> item.getViewDescriptor().isVisible());
    }
    if (myShowGroups) {
      return filterEmptyGroups(items, visible);
    }
    return items.stream()
      .flatMap(item -> item instanceof ServiceGroupNode ? getChildren(item, visible).stream() : Stream.of(item))
>>>>>>> 93b17785
      .collect(Collectors.toList());
  }

  @NotNull
<<<<<<< HEAD
  private List<? extends ServiceViewItem> filterEmptyGroups(@NotNull List<? extends ServiceViewItem> items) {
    return ContainerUtil.filter(items, item -> !(item instanceof ServiceGroupNode) || !filterEmptyGroups(getChildren(item)).isEmpty());
=======
  private List<? extends ServiceViewItem> filterEmptyGroups(@NotNull List<? extends ServiceViewItem> items, boolean visible) {
    return ContainerUtil.filter(items, item -> !(item instanceof ServiceGroupNode) ||
                                               !filterEmptyGroups(getChildren(item, visible), visible).isEmpty());
>>>>>>> 93b17785
  }

  static ServiceViewModel createModel(@NotNull List<ServiceViewItem> items,
                                      @Nullable ServiceViewContributor<?> contributor,
                                      @NotNull ServiceModel model,
                                      @NotNull ServiceModelFilter modelFilter,
                                      @Nullable ServiceViewFilter parentFilter) {
    if (contributor != null && items.size() > 1) {
      ServiceViewItem contributorRoot = null;
      for (ServiceViewItem root : model.getRoots()) {
        if (contributor == root.getContributor()) {
          contributorRoot = root;
          break;
        }
      }
      if (contributorRoot != null && contributorRoot.getChildren().equals(items)) {
        return new ContributorModel(model, modelFilter, contributor, parentFilter);
      }
    }

    if (items.size() == 1) {
      ServiceViewItem item = items.get(0);
      if (item instanceof ContributorNode) {
        return new ContributorModel(model, modelFilter, item.getContributor(), parentFilter);
      }
      if (item instanceof ServiceGroupNode) {
        AtomicReference<ServiceGroupNode> ref = new AtomicReference<>((ServiceGroupNode)item);
        return new GroupModel(model, modelFilter, ref, parentFilter);
      }
      else if (item.getChildren().isEmpty()) {
        AtomicReference<ServiceViewItem> ref = new AtomicReference<>(item);
        return new SingeServiceModel(model, modelFilter, ref, parentFilter);
      }
    }
    return new ServiceListModel(model, modelFilter, items, parentFilter);
  }

  @Nullable
  static ServiceViewModel loadModel(@NotNull ServiceViewState viewState,
                                    @NotNull ServiceModel model,
                                    @NotNull ServiceModelFilter modelFilter,
                                    @Nullable ServiceViewFilter parentFilter,
                                    @NotNull Map<String, ServiceViewContributor<?>> contributors) {
    switch (viewState.viewType) {
      case ContributorModel.TYPE: {
        ServiceState serviceState = ContainerUtil.getOnlyItem(viewState.roots);
        ServiceViewContributor<?> contributor = serviceState == null ? null : contributors.get(serviceState.contributor);
        return contributor == null ? null : new ContributorModel(model, modelFilter, contributor, parentFilter);
      }
      case GroupModel.TYPE: {
        ServiceState serviceState = ContainerUtil.getOnlyItem(viewState.roots);
        ServiceViewContributor<?> contributor = serviceState == null ? null : contributors.get(serviceState.contributor);
        if (contributor == null) return null;

        ServiceViewItem groupItem = model.findItemById(serviceState.path, contributor);
        if (!(groupItem instanceof ServiceGroupNode)) return null;
        AtomicReference<ServiceGroupNode> ref = new AtomicReference<>((ServiceGroupNode)groupItem);
        return new GroupModel(model, modelFilter, ref, parentFilter);
      }
      case SingeServiceModel.TYPE: {
        ServiceState serviceState = ContainerUtil.getOnlyItem(viewState.roots);
        ServiceViewContributor<?> contributor = serviceState == null ? null : contributors.get(serviceState.contributor);
        if (contributor == null) return null;

        ServiceViewItem serviceItem = model.findItemById(serviceState.path, contributor);
        if (serviceItem == null) return null;

        if (serviceItem.getChildren().isEmpty()) {
          AtomicReference<ServiceViewItem> ref = new AtomicReference<>(serviceItem);
          return new SingeServiceModel(model, modelFilter, ref, parentFilter);
        }
        else {
          new ServiceListModel(model, modelFilter, new SmartList<>(serviceItem), parentFilter);
        }
      }
      case ServiceListModel.TYPE:
        List<ServiceViewItem> items = new ArrayList<>();
        for (ServiceState serviceState : viewState.roots) {
          ServiceViewContributor<?> contributor = contributors.get(serviceState.contributor);
          if (contributor != null) {
            ContainerUtil.addIfNotNull(items, model.findItemById(serviceState.path, contributor));
          }
        }
        return items.isEmpty() ? null : new ServiceListModel(model, modelFilter, items, parentFilter);
      default:
        return null;
    }
  }

  @Nullable
  protected static ServiceViewItem findItem(ServiceViewItem viewItem, List<? extends ServiceViewItem> modelItems) {
    return findItem(getPath(viewItem), modelItems);
  }

  @Nullable
  private static ServiceViewItem findItem(Deque<ServiceViewItem> path, List<? extends ServiceViewItem> modelItems) {
    ServiceViewItem node = path.removeFirst();
    for (ServiceViewItem root : modelItems) {
      if (root.equals(node)) {
        if (path.isEmpty()) {
          return root;
        }
        else {
          return findItem(path, root.getChildren());
        }
      }
    }
    return null;
  }

  protected static Deque<ServiceViewItem> getPath(ServiceViewItem item) {
    Deque<ServiceViewItem> path = new LinkedList<>();
    do {
      path.addFirst(item);
      item = item.getParent();
    }
    while (item != null);
    return path;
  }

  @Nullable
  private static List<String> getIdPath(@Nullable ServiceViewItem item) {
    List<String> path = new ArrayList<>();
    while (item != null) {
      String id = item.getViewDescriptor().getId();
      if (id == null) {
        return null;
      }
      path.add(id);
      item = item.getParent();
    }
    Collections.reverse(path);
    return path;
  }

  @Nullable
  private static ServiceState getState(@Nullable ServiceViewItem item) {
    if (item == null) return null;

    List<String> path = getIdPath(item);
    if (path == null) return null;

    ServiceState serviceState = new ServiceState();
    serviceState.contributor = item.getRootContributor().getClass().getName();
    serviceState.path = path;
    return serviceState;
  }

  interface ServiceViewModelListener {
    void rootsChanged();
  }

  static class AllServicesModel extends ServiceViewModel {
    AllServicesModel(@NotNull ServiceModel model, @NotNull ServiceModelFilter modelFilter,
                     @NotNull Collection<ServiceViewContributor<?>> contributors) {
      super(model, modelFilter, new ServiceViewFilter(null) {
        @Override
        public boolean value(ServiceViewItem item) {
          return contributors.contains(item.getRootContributor());
        }
      });
    }

    @Override
    @NotNull
    protected List<? extends ServiceViewItem> doGetRoots() {
      return myModelFilter.filter(ContainerUtil.filter(myModel.getRoots(), getFilter()), getFilter());
    }

    @Override
    void eventProcessed(ServiceEvent e) {
      notifyListeners();
    }

    @Override
    public void initRootsIfNeeded() {
      myModel.initRoots();
    }
  }

  static class ContributorModel extends ServiceViewModel {
    private static final String TYPE = "contributor";

    private final ServiceViewContributor<?> myContributor;

    ContributorModel(@NotNull ServiceModel model, @NotNull ServiceModelFilter modelFilter, @NotNull ServiceViewContributor<?> contributor,
                     @Nullable ServiceViewFilter parentFilter) {
      super(model, modelFilter, new ServiceViewFilter(parentFilter) {
        @Override
        public boolean value(ServiceViewItem item) {
          return contributor.equals(item.getContributor());
        }
      });
      myContributor = contributor;
    }

    @NotNull
    @Override
    protected List<? extends ServiceViewItem> doGetRoots() {
      return myModelFilter.filter(ContainerUtil.filter(myModel.getRoots(), getFilter()), getFilter());
    }

    @Override
    void eventProcessed(ServiceEvent e) {
      if (e.contributorClass.isInstance(myContributor)) {
        notifyListeners();
      }
    }

    @Override
    void saveState(ServiceViewState viewState) {
      super.saveState(viewState);
      viewState.viewType = TYPE;
      ServiceState serviceState = new ServiceState();
      serviceState.contributor = myContributor.getClass().getName();
      viewState.roots = new SmartList<>(serviceState);
    }

    ServiceViewContributor<?> getContributor() {
      return myContributor;
    }
  }

  static class GroupModel extends ServiceViewModel {
    private static final String TYPE = "group";

    private final AtomicReference<ServiceGroupNode> myGroupRef;

    GroupModel(@NotNull ServiceModel model, @NotNull ServiceModelFilter modelFilter,
               @NotNull AtomicReference<ServiceGroupNode> groupRef, @Nullable ServiceViewFilter parentFilter) {
      super(model, modelFilter, new ServiceViewFilter(parentFilter) {
        @Override
        public boolean value(ServiceViewItem item) {
          ServiceGroupNode group = groupRef.get();
          ServiceViewItem parent = item.getParent();
          return parent != null && group != null && getPath(parent).equals(getPath(group));
        }
      });
      myGroupRef = groupRef;
    }

    @NotNull
    @Override
    protected List<? extends ServiceViewItem> doGetRoots() {
      ServiceGroupNode group = myGroupRef.get();
<<<<<<< HEAD
      return group == null ? Collections.emptyList() : getChildren(group);
=======
      return group == null ? Collections.emptyList() : getChildren(group, false);
>>>>>>> 93b17785
    }

    @Override
    void eventProcessed(ServiceEvent e) {
      ServiceGroupNode group = myGroupRef.get();
      if (group == null || !e.contributorClass.isInstance(group.getRootContributor())) return;

      myGroupRef.set((ServiceGroupNode)findItem(group, myModel.getRoots()));
      notifyListeners();
    }

    @Override
    void saveState(ServiceViewState viewState) {
      super.saveState(viewState);
      viewState.viewType = TYPE;
      ContainerUtil.addIfNotNull(viewState.roots, ServiceViewModel.getState(myGroupRef.get()));
    }

    ServiceGroupNode getGroup() {
      return myGroupRef.get();
    }
  }

  static class SingeServiceModel extends ServiceViewModel {
    private static final String TYPE = "service";

    private final AtomicReference<ServiceViewItem> myServiceRef;

    SingeServiceModel(@NotNull ServiceModel model, @NotNull ServiceModelFilter modelFilter,
                      @NotNull AtomicReference<ServiceViewItem> serviceRef, @Nullable ServiceViewFilter parentFilter) {
      super(model, modelFilter, new ServiceViewFilter(parentFilter) {
        @Override
        public boolean value(ServiceViewItem item) {
          return item.equals(serviceRef.get());
        }
      });
      myServiceRef = serviceRef;
    }

    @NotNull
    @Override
    protected List<? extends ServiceViewItem> doGetRoots() {
      ServiceViewItem service = myServiceRef.get();
      return service == null ? Collections.emptyList() : Collections.singletonList(service);
    }

    @Override
    void eventProcessed(ServiceEvent e) {
      ServiceViewItem service = myServiceRef.get();
      if (service == null || !e.contributorClass.isInstance(service.getRootContributor())) return;

      myServiceRef.set(findItem(service));
      notifyListeners();
    }

    @Override
    void saveState(ServiceViewState viewState) {
      super.saveState(viewState);
      viewState.viewType = TYPE;
      ContainerUtil.addIfNotNull(viewState.roots, ServiceViewModel.getState(myServiceRef.get()));
    }

    ServiceViewItem getService() {
      return myServiceRef.get();
    }
  }

  static class ServiceListModel extends ServiceViewModel {
    private static final String TYPE = "services";

    private final List<ServiceViewItem> myRoots;

    ServiceListModel(@NotNull ServiceModel model, @NotNull ServiceModelFilter modelFilter, @NotNull List<ServiceViewItem> roots,
                     @Nullable ServiceViewFilter parentFilter) {
      super(model, modelFilter, new ServiceViewFilter(parentFilter) {
        @Override
        public boolean value(ServiceViewItem item) {
          return roots.contains(item);
        }
      });
      myRoots = roots;
    }

    @NotNull
    @Override
    protected List<? extends ServiceViewItem> doGetRoots() {
      return myModelFilter.filter(myRoots, getFilter());
    }

    @Override
    void eventProcessed(ServiceEvent e) {
      boolean update = false;

      List<ServiceViewItem> toRemove = new ArrayList<>();
      for (int i = 0; i < myRoots.size(); i++) {
        ServiceViewItem node = myRoots.get(i);
        if (!e.contributorClass.isInstance(node.getRootContributor())) continue;

        ServiceViewItem updatedNode = findItem(node);
        if (updatedNode != null) {
          //noinspection SuspiciousListRemoveInLoop
          myRoots.remove(i);
          myRoots.add(i, updatedNode);
        }
        else {
          toRemove.add(node);
        }
        update = true;
      }
      myRoots.removeAll(toRemove);

      if (update) {
        notifyListeners();
      }
    }

    @Override
    void saveState(ServiceViewState viewState) {
      super.saveState(viewState);
      viewState.viewType = TYPE;
      for (ServiceViewItem root : myRoots) {
        ContainerUtil.addIfNotNull(viewState.roots, ServiceViewModel.getState(root));
      }
    }

    List<ServiceViewItem> getItems() {
      return myRoots;
    }
  }
}<|MERGE_RESOLUTION|>--- conflicted
+++ resolved
@@ -8,10 +8,7 @@
 import com.intellij.execution.services.ServiceModelFilter.ServiceViewFilter;
 import com.intellij.execution.services.ServiceViewState.ServiceState;
 import com.intellij.openapi.Disposable;
-<<<<<<< HEAD
-=======
 import com.intellij.util.SmartList;
->>>>>>> 93b17785
 import com.intellij.util.concurrency.Invoker;
 import com.intellij.util.concurrency.InvokerSupplier;
 import com.intellij.util.containers.ContainerUtil;
@@ -40,16 +37,6 @@
 
   @NotNull
   List<? extends ServiceViewItem> getRoots() {
-<<<<<<< HEAD
-    List<? extends ServiceViewItem> roots = processGroups(doGetRoots());
-    if (roots.stream().anyMatch(ContributorNode.class::isInstance)) {
-      if (myShowContributorRoots) {
-        roots = ContainerUtil.filter(roots, item -> !(item instanceof ContributorNode) || !getChildren(item).isEmpty());
-      }
-      else {
-        roots = roots.stream()
-          .flatMap(item -> item instanceof ContributorNode ? getChildren(item).stream() : Stream.of(item))
-=======
     return getRoots(false);
   }
 
@@ -68,7 +55,6 @@
       else {
         roots = roots.stream()
           .flatMap(item -> item instanceof ContributorNode ? getChildren(item, visible).stream() : Stream.of(item))
->>>>>>> 93b17785
           .collect(Collectors.toList());
       }
     }
@@ -96,16 +82,12 @@
 
   @NotNull
   List<? extends ServiceViewItem> getChildren(@NotNull ServiceViewItem parent) {
-<<<<<<< HEAD
-    return processGroups(myModelFilter.filter(parent.getChildren(), myFilter));
-=======
     return getChildren(parent, true);
   }
 
   @NotNull
   protected List<? extends ServiceViewItem> getChildren(@NotNull ServiceViewItem parent, boolean visible) {
     return processGroups(myModelFilter.filter(parent.getChildren(), myFilter), visible);
->>>>>>> 93b17785
   }
 
   @Nullable
@@ -167,14 +149,6 @@
   }
 
   @NotNull
-<<<<<<< HEAD
-  private List<? extends ServiceViewItem> processGroups(@NotNull List<? extends ServiceViewItem> items) {
-    if (myShowGroups) {
-      return filterEmptyGroups(items);
-    }
-    return items.stream()
-      .flatMap(item -> item instanceof ServiceGroupNode ? getChildren(item).stream() : Stream.of(item))
-=======
   private List<? extends ServiceViewItem> processGroups(@NotNull List<? extends ServiceViewItem> items, boolean visible) {
     if (visible) {
       items = ContainerUtil.filter(items, item -> item.getViewDescriptor().isVisible());
@@ -184,19 +158,13 @@
     }
     return items.stream()
       .flatMap(item -> item instanceof ServiceGroupNode ? getChildren(item, visible).stream() : Stream.of(item))
->>>>>>> 93b17785
       .collect(Collectors.toList());
   }
 
   @NotNull
-<<<<<<< HEAD
-  private List<? extends ServiceViewItem> filterEmptyGroups(@NotNull List<? extends ServiceViewItem> items) {
-    return ContainerUtil.filter(items, item -> !(item instanceof ServiceGroupNode) || !filterEmptyGroups(getChildren(item)).isEmpty());
-=======
   private List<? extends ServiceViewItem> filterEmptyGroups(@NotNull List<? extends ServiceViewItem> items, boolean visible) {
     return ContainerUtil.filter(items, item -> !(item instanceof ServiceGroupNode) ||
                                                !filterEmptyGroups(getChildren(item, visible), visible).isEmpty());
->>>>>>> 93b17785
   }
 
   static ServiceViewModel createModel(@NotNull List<ServiceViewItem> items,
@@ -442,11 +410,7 @@
     @Override
     protected List<? extends ServiceViewItem> doGetRoots() {
       ServiceGroupNode group = myGroupRef.get();
-<<<<<<< HEAD
-      return group == null ? Collections.emptyList() : getChildren(group);
-=======
       return group == null ? Collections.emptyList() : getChildren(group, false);
->>>>>>> 93b17785
     }
 
     @Override
